import pytest
from torch import nn
from transformers import AutoTokenizer, BloomConfig, BloomForCausalLM

from pipegoose.nn.pipeline_parallel._utils import get_partition_idx
from pipegoose.nn.pipeline_parallel.pipeline_parallel import PipelineParallel
from pipegoose.testing.utils import count_model_parameters, init_parallel_context, spawn


def generate_expected_timeline(num_microbatches, partition_idx):
    # NOTE: example: [(5, 2), (4, 2), (3, 2), (2, 2), (1, 2), (0, 2)]
    # (x, y) where x is microbatch_idx, and y is partition_idx
    forward_timeline = [(microbatch_idx, partition_idx) for microbatch_idx in range(num_microbatches)]
    backward_timeline = [(microbatch_idx, partition_idx) for microbatch_idx in range(num_microbatches - 1, -1, -1)]
    return forward_timeline, backward_timeline


def run_pipeline_parallel(
    rank, world_size, port, tensor_parallel_size, pipeline_parallel_size, data_parallel_size, num_microbatches, kwargs
):
    MODEL = kwargs["model"]
    # UPDATED_MODEL = kwargs["updated_model"]
    INPUTS = kwargs["inputs"]
    # REF_OUTPUTS = kwargs["ref_outputs"]
    # REF_GRADS = kwargs["ref_grads"]
    kwargs["lr"]

    forward_timeline = []
    backward_timeline = []

    def backward_hook(module, grad_input, grad_output):
        if module.microbatch_idx > 0:
            backward_timeline.append((module.microbatch_idx - 1, module.partition_idx))
            module.microbatch_idx -= 1

    class TimelineRegister(nn.Module):
        def __init__(self, partition_idx, module):
            super().__init__()
            self.module = module
            self.module.partition_idx = partition_idx
            self.module.microbatch_idx = 0
            self.module.register_backward_hook(backward_hook)

        def forward(self, input):
            forward_timeline.append((self.module.microbatch_idx, self.module.partition_idx))
            self.module.microbatch_idx += 1
            return self.module(input)

    # NOTE: just for recording the forward and backward timeline
    # model = nn.ModuleList([TimelineRegister(partition_idx, module) for partition_idx, module in enumerate(MODEL)])
    model = MODEL

    parallel_context = init_parallel_context(
        rank, world_size, port, tensor_parallel_size, pipeline_parallel_size, data_parallel_size
    )
    partition_idx = get_partition_idx(parallel_context)
    EXPECTED_FORWARD_TIMELINE, EXPECTED_BACKWARD_TIMELINE = generate_expected_timeline(num_microbatches, partition_idx)

    parallelized_model = PipelineParallel(model, num_microbatches, parallel_context).parallelize()
    # optim = SGD(parallelized_model.parameters(), LR)

    assert isinstance(parallelized_model, nn.Module)
<<<<<<< HEAD
    assert count_model_parameters(parallelized_model) < count_model_parameters(model)
    assert count_model_parameters(parallelized_model) == count_model_parameters(model[partition_idx])
=======
    # assert count_parameters(parallelized_model) < count_parameters(model)
    # assert count_parameters(parallelized_model) == count_parameters(model[partition_idx])
>>>>>>> db8ae115

    parallelized_model(**INPUTS)

    assert forward_timeline == EXPECTED_FORWARD_TIMELINE
    # if is_last_stage(parallel_context):
    #     assert torch.allclose(torch.cat(outputs, dim=0), REF_OUTPUTS)

    # optim.zero_grad()
    # for output in outputs:
    #     output.sum().backward(retain_graph=True)

    # optim.step()

    # assert backward_timeline == EXPECTED_BACKWARD_TIMELINE
    # for p, ref_grad in zip(parallelized_model.parameters(), REF_GRADS[partition_idx]):
    #     assert torch.allclose(p.grad, ref_grad)

    # for p, ref_p in zip(parallelized_model.parameters(), UPDATED_MODEL[partition_idx].parameters()):
    #     assert torch.allclose(p, ref_p)


@pytest.mark.parametrize("pipeline_parallel_size", [4])
def test_pipeline_parallel(pipeline_parallel_size):
    TENSOR_PARALLEL_SIZE = 1
    DATA_PARALLEL_SIZE = 1
    WORLD_SIZE = TENSOR_PARALLEL_SIZE * pipeline_parallel_size * DATA_PARALLEL_SIZE

    BATCH_SIZE, NUM_MICROBATCHES = 32, 6
    SEQ_LEN, HIDDEN_DIM = 10, 5
    LR = 0.1

    # inputs = torch.randn(BATCH_SIZE, SEQ_LEN, HIDDEN_DIM, requires_grad=False)
    # model = nn.ModuleList([nn.Sequential(nn.Linear(HIDDEN_DIM, HIDDEN_DIM), nn.ReLU()) for _ in range(pipeline_parallel_size)])
    text = "Persistence is all you need."
    texts = [text for _ in range(BATCH_SIZE)]
    # model = AutoModelForCausalLM.from_pretrained("bigscience/bloom-560m")
    model = BloomForCausalLM(BloomConfig(n_layer=6))
    tokenizer = AutoTokenizer.from_pretrained("bigscience/bloom-560m")
    # ORIG_MODEL = deepcopy(model)

    inputs = tokenizer(texts, return_tensors="pt")
    # optim = SGD(model.parameters(), lr=LR)

    # outputs = reduce(lambda inputs, layer: layer(inputs), model, inputs)
    outputs = model(**inputs, labels=inputs["input_ids"])

    # optim.zero_grad()
    # outputs.loss.sum().backward()
    # optim.step()

    # grads = [[p.grad for p in layer.parameters()] for layer in model]

    kwargs = {
        "lr": LR,
        "model": model,
        "tokenizer": tokenizer,
        "updated_model": model,
        "inputs": inputs,
        "ref_logits": outputs.logits.detach(),
        "ref_loss": outputs.loss.detach(),
        # "ref_grads": grads,
    }

    spawn(
        run_pipeline_parallel,
        world_size=WORLD_SIZE,
        tensor_parallel_size=TENSOR_PARALLEL_SIZE,
        pipeline_parallel_size=pipeline_parallel_size,
        data_parallel_size=DATA_PARALLEL_SIZE,
        num_microbatches=NUM_MICROBATCHES,
        kwargs=kwargs,
    )<|MERGE_RESOLUTION|>--- conflicted
+++ resolved
@@ -60,13 +60,8 @@
     # optim = SGD(parallelized_model.parameters(), LR)
 
     assert isinstance(parallelized_model, nn.Module)
-<<<<<<< HEAD
     assert count_model_parameters(parallelized_model) < count_model_parameters(model)
     assert count_model_parameters(parallelized_model) == count_model_parameters(model[partition_idx])
-=======
-    # assert count_parameters(parallelized_model) < count_parameters(model)
-    # assert count_parameters(parallelized_model) == count_parameters(model[partition_idx])
->>>>>>> db8ae115
 
     parallelized_model(**INPUTS)
 
