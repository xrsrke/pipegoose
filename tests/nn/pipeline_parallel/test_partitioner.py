import pytest
import torch
from transformers import AutoTokenizer, GPT2LMHeadModel, GPT2Config
from pipegoose.nn.pipeline_parallel.partitioner import (  # PartitionPolicy,; get_model_partition,
    UniformPartitioner,
)
from pipegoose.testing.utils import init_parallel_context, spawn

<<<<<<< HEAD

def get_small_gpt2_and_tokenizer(n_layer=12):
    return GPT2LMHeadModel(
        GPT2Config(
            n_layer=n_layer
        )
    ), AutoTokenizer.from_pretrained("gpt2")


# def run_model_partitioner(
#     rank,
#     world_size,
#     port,
#     tensor_parallel_size,
#     pipeline_parallel_size,
#     data_parallel_size,
# ):
#     parallel_context = init_parallel_context(
#         rank,
#         world_size,
#         port,
#         tensor_parallel_size,
#         pipeline_parallel_size,
#         data_parallel_size,
#     )
#     model = get_small_gpt2()
#     partitions = UniformPartitioner(model, parallel_context).split(["input_ids"])

#     # partition = get_model_partition(module, policy, parallel_context)

#     for p in partitions:
#         print("==================")
#         print(sum([x.numel() for x in p.parameters()]))
#         print("==================")
    
#     assert False


@pytest.mark.parametrize("pipeline_parallel_size", [4])
def test_naive_partitioning(pipeline_parallel_size):
    # TENSOR_PARALLEL_SIZE = 1
    # DATA_PARALLEL_SIZE = 1

    # spawn(
    #     run_model_partitioner,
    #     world_size=pipeline_parallel_size,
    #     tensor_parallel_size=TENSOR_PARALLEL_SIZE,
    #     pipeline_parallel_size=pipeline_parallel_size,
    #     data_parallel_size=DATA_PARALLEL_SIZE,
    # )

    batch_sentences = ["hello world from pipegoose"]

    model, tokenizer = get_small_gpt2_and_tokenizer()
    tokenizer.pad_token = tokenizer.eos_token
=======
MODEL_NAME = "sshleifer/tiny-gpt2"
# MODEL_NAME = "bigscience/bloom-560m"


def run_model_partitioner(
    rank,
    world_size,
    port,
    tensor_parallel_size,
    pipeline_parallel_size,
    data_parallel_size,
):
    parallel_context = init_parallel_context(
        rank,
        world_size,
        port,
        tensor_parallel_size,
        pipeline_parallel_size,
        data_parallel_size,
    )
    module = AutoModelForCausalLM.from_pretrained(MODEL_NAME)
    print(module)
    tokenizer = AutoTokenizer.from_pretrained(MODEL_NAME)
    tokenizer.pad_token = tokenizer.eos_token
    text = ["Hello world", "How are you?"]
    inputs = tokenizer(text, return_tensors="pt", padding=True)

    # policy = PartitionPolicy.UNIFORM
    partitions = UniformPartitioner(module, parallel_context).split()
>>>>>>> 1d0c0f11

    partitioned_model = UniformPartitioner(model, pipeline_parallel_size).split(["input_ids"])

<<<<<<< HEAD
    for p in partitioned_model:
        print("==================")
        # print(p)
        print(sum([x.numel() for x in p.parameters()]))
        print("==================")

    inputs = tokenizer(batch_sentences, padding=True, return_tensors="pt")

    partitioned_model_result = inputs["input_ids"]
    for partition_id in range(pipeline_parallel_size):
        partitioned_model_result = partitioned_model[partition_id](partitioned_model_result)

    gt_result = model(**inputs)

    assert torch.allclose(gt_result, partitioned_model_result)

    assert False, "Debug"
=======

@pytest.mark.parametrize("pipeline_parallel_size", [4])
def test_naive_partitioning(pipeline_parallel_size):
    TENSOR_PARALLEL_SIZE = 1
    DATA_PARALLEL_SIZE = 1

    spawn(
        run_model_partitioner,
        world_size=pipeline_parallel_size,
        tensor_parallel_size=TENSOR_PARALLEL_SIZE,
        pipeline_parallel_size=pipeline_parallel_size,
        data_parallel_size=DATA_PARALLEL_SIZE,
    )
>>>>>>> 1d0c0f11
<|MERGE_RESOLUTION|>--- conflicted
+++ resolved
@@ -6,7 +6,6 @@
 )
 from pipegoose.testing.utils import init_parallel_context, spawn
 
-<<<<<<< HEAD
 
 def get_small_gpt2_and_tokenizer(n_layer=12):
     return GPT2LMHeadModel(
@@ -62,41 +61,9 @@
 
     model, tokenizer = get_small_gpt2_and_tokenizer()
     tokenizer.pad_token = tokenizer.eos_token
-=======
-MODEL_NAME = "sshleifer/tiny-gpt2"
-# MODEL_NAME = "bigscience/bloom-560m"
-
-
-def run_model_partitioner(
-    rank,
-    world_size,
-    port,
-    tensor_parallel_size,
-    pipeline_parallel_size,
-    data_parallel_size,
-):
-    parallel_context = init_parallel_context(
-        rank,
-        world_size,
-        port,
-        tensor_parallel_size,
-        pipeline_parallel_size,
-        data_parallel_size,
-    )
-    module = AutoModelForCausalLM.from_pretrained(MODEL_NAME)
-    print(module)
-    tokenizer = AutoTokenizer.from_pretrained(MODEL_NAME)
-    tokenizer.pad_token = tokenizer.eos_token
-    text = ["Hello world", "How are you?"]
-    inputs = tokenizer(text, return_tensors="pt", padding=True)
-
-    # policy = PartitionPolicy.UNIFORM
-    partitions = UniformPartitioner(module, parallel_context).split()
->>>>>>> 1d0c0f11
 
     partitioned_model = UniformPartitioner(model, pipeline_parallel_size).split(["input_ids"])
 
-<<<<<<< HEAD
     for p in partitioned_model:
         print("==================")
         # print(p)
@@ -113,19 +80,4 @@
 
     assert torch.allclose(gt_result, partitioned_model_result)
 
-    assert False, "Debug"
-=======
-
-@pytest.mark.parametrize("pipeline_parallel_size", [4])
-def test_naive_partitioning(pipeline_parallel_size):
-    TENSOR_PARALLEL_SIZE = 1
-    DATA_PARALLEL_SIZE = 1
-
-    spawn(
-        run_model_partitioner,
-        world_size=pipeline_parallel_size,
-        tensor_parallel_size=TENSOR_PARALLEL_SIZE,
-        pipeline_parallel_size=pipeline_parallel_size,
-        data_parallel_size=DATA_PARALLEL_SIZE,
-    )
->>>>>>> 1d0c0f11
+    assert False, "Debug"